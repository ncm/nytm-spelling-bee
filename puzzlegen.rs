use std::io::prelude::*;
use std::io::{self, BufReader, BufWriter};
use std::fs;
use std::env::args;
use std::collections::BTreeSet;

type Letters = u32;
const ZERO : Letters = 0;
const ONE : Letters = 1;

fn main() {
    let name = args().nth(1).unwrap_or(String::from("/usr/share/dict/words"));
<<<<<<< HEAD
    let stdin = io::stdin();
    let file : Box<io::Read> = match &*name {
        "-" => Box::new(stdin.lock()),
        _ => Box::new(fs::File::open(name).ok().expect("file open failed"))
=======
    let stdin = std::io::stdin();
    let file : Box<std::io::Read> = match &name as &str {
        "-" => Box::new(stdin.lock()),
         _  => Box::new(fs::File::open(name).ok().expect("file open failed"))
>>>>>>> 46cb93a3
    };

    let mut words : Vec<Letters> = Vec::new();
    let sevens = BufReader::new(file).lines()
        .filter_map(|line| match line { Ok(s) => Some(s), _ => None })
        .filter(|line| line.len() >= 5)
        .map(|line| line.bytes().fold(ZERO, |word, c| match c as char {
                'a' ... 'z' => word | ONE << ('z' as u8) - c,
                _  => !ZERO
         }))
        .filter(|&word| word.count_ones() <= 7)
        .inspect(|&word| words.push(word))
        .filter(|&word| word.count_ones() == 7)
        .collect::<BTreeSet<Letters>>();

<<<<<<< HEAD
    let mut sink = BufWriter::new(io::stdout());
    let mut out = [0u8;8]; out[7] = '\n' as u8;
    sevens.iter().rev().all(|&seven| {
        let scores = words.iter()
            .filter(|&&word| word & !seven == 0)
            .map(|&word| (word, if word == seven { 3 } else { 1 }))
            .fold([0;7], |mut scores, (word, points)| {
                scores.iter_mut().fold(seven, |rest, score| {
                    if word & rest & !(rest - 1) != 0 {
                        *score += points }
                    rest & rest - 1
                });

                scores
            });
        let found = scores.iter().fold((false, seven, 6),
            |(found, rest, i), &score| {
                let (z, center) = match score {
                    26 ... 32 => ('Z' as u8, true),
                    _ => ('z' as u8, false)
                };
                out[i] = z - (rest.trailing_zeros() as u8);
                (found|center, rest & rest - 1, i - 1)
            });
        match found {
            (true, _, _) => { sink.write(&out).unwrap(); true },
            _ => true
        }
=======
    let stdout = std::io::stdout();
    let mut sink = stdout.lock();
    let mut out = [0u8;8]; out[7] = '\n' as u8;
    sevens.iter().rev().all(|seven| {
        let scores = words.iter()
            .filter(|word| **word & !seven == 0)
            .map(|word| (word, if *word == *seven { 3 } else { 1 }))
            .fold([0;7],
                |mut scores, (word, points)| {
                    scores.iter_mut()
                        .fold(*seven, |rest, score| {
                            if word & rest & !(rest - 1) != 0 {
                                *score += points }
                            rest & rest - 1
                        });
                    scores
                });
        let (any_centers, _, _) = scores.iter()
            .fold((false, *seven, 6), |(any_centers, rest, i), score| {
                let (this, z) = match *score {
                    26 ... 32 => { (true,  'Z') },
                            _ => { (false, 'z') } };
                out[i] = (z as u8) - (rest.trailing_zeros() as u8);
                (any_centers|this, rest & rest - 1, i - 1)
            });
        if any_centers {
            sink.write(&out).unwrap(); }

        true
>>>>>>> 46cb93a3
    });
} <|MERGE_RESOLUTION|>--- conflicted
+++ resolved
@@ -1,5 +1,5 @@
 use std::io::prelude::*;
-use std::io::{self, BufReader, BufWriter};
+use std::io::{BufReader, BufWriter};
 use std::fs;
 use std::env::args;
 use std::collections::BTreeSet;
@@ -10,17 +10,10 @@
 
 fn main() {
     let name = args().nth(1).unwrap_or(String::from("/usr/share/dict/words"));
-<<<<<<< HEAD
-    let stdin = io::stdin();
-    let file : Box<io::Read> = match &*name {
-        "-" => Box::new(stdin.lock()),
-        _ => Box::new(fs::File::open(name).ok().expect("file open failed"))
-=======
     let stdin = std::io::stdin();
     let file : Box<std::io::Read> = match &name as &str {
         "-" => Box::new(stdin.lock()),
          _  => Box::new(fs::File::open(name).ok().expect("file open failed"))
->>>>>>> 46cb93a3
     };
 
     let mut words : Vec<Letters> = Vec::new();
@@ -36,8 +29,8 @@
         .filter(|&word| word.count_ones() == 7)
         .collect::<BTreeSet<Letters>>();
 
-<<<<<<< HEAD
-    let mut sink = BufWriter::new(io::stdout());
+    let stdout = std::io::stdout();
+    let mut sink = BufWriter::new(stdout.lock());
     let mut out = [0u8;8]; out[7] = '\n' as u8;
     sevens.iter().rev().all(|&seven| {
         let scores = words.iter()
@@ -65,36 +58,5 @@
             (true, _, _) => { sink.write(&out).unwrap(); true },
             _ => true
         }
-=======
-    let stdout = std::io::stdout();
-    let mut sink = stdout.lock();
-    let mut out = [0u8;8]; out[7] = '\n' as u8;
-    sevens.iter().rev().all(|seven| {
-        let scores = words.iter()
-            .filter(|word| **word & !seven == 0)
-            .map(|word| (word, if *word == *seven { 3 } else { 1 }))
-            .fold([0;7],
-                |mut scores, (word, points)| {
-                    scores.iter_mut()
-                        .fold(*seven, |rest, score| {
-                            if word & rest & !(rest - 1) != 0 {
-                                *score += points }
-                            rest & rest - 1
-                        });
-                    scores
-                });
-        let (any_centers, _, _) = scores.iter()
-            .fold((false, *seven, 6), |(any_centers, rest, i), score| {
-                let (this, z) = match *score {
-                    26 ... 32 => { (true,  'Z') },
-                            _ => { (false, 'z') } };
-                out[i] = (z as u8) - (rest.trailing_zeros() as u8);
-                (any_centers|this, rest & rest - 1, i - 1)
-            });
-        if any_centers {
-            sink.write(&out).unwrap(); }
-
-        true
->>>>>>> 46cb93a3
     });
 } 